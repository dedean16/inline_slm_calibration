--- conflicted
+++ resolved
@@ -29,18 +29,11 @@
 
 feedback_meas = predict_feedback(gv0, gv1, a_gt, b_gt, phase_gt, nonlinearity=N, noise_level=noise_level)
 
-<<<<<<< HEAD
 
 lr, phase_response_per_gv_fit, amplitude = learn_field(gray_values0=gv0,
                 gray_values1=gv1,measurements=feedback_meas, nonlinearity=N,
                 learning_rate=0.2, iterations=500, do_plot=do_plot, do_end_plot=do_end_plot,
                 plot_per_its=3, smooth_loss_factor=2.0, phase_stroke_init=12 )
-=======
-B, phase, amplitude = grow_learn_field(gray_values0=gv0,
-                                       gray_values1=gv1, measurements=feedback_meas, nonlinearity=N,
-                                       learning_rate=0.1, iterations=500, do_plot=do_plot, do_end_plot=do_end_plot,
-                                       plot_per_its=100, smooth_loss_factor=2.0, gray_value_slice_size=64)
->>>>>>> d5692ccf
 
 print(f'b = {amplitude.mean()} ({b_gt}), B = {B} (1.0)')
 
