--- conflicted
+++ resolved
@@ -122,13 +122,8 @@
 
     weighted_residual = ((feedback_measurements- feedback) * weights).detach()
     plt.subplot(1, 3, 3)
-<<<<<<< HEAD
     plt.imshow(weighted_residual, extent=extent, interpolation="nearest")
     plt.title("c. Weighted residual")
-=======
-    plt.imshow(abs(feedback_measurements.detach() - feedback.detach()), extent=extent, interpolation="nearest")
-    plt.title("c. Residual")
->>>>>>> 42fa4159
     plt.xlabel('$g_B$')
     plt.ylabel('$g_A$')
     plt.colorbar()