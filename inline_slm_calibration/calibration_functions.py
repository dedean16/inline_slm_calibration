--- conflicted
+++ resolved
@@ -23,6 +23,7 @@
     w = torch.tensor(weights).t().contiguous().view(-1)
     m = m / m.abs().mean()
 
+    # locate elements for which gv0 == gv1. These are measured twice and should be equal except for noise and photobleaching.
     gv0 = np.asarray(gray_value0)
     sym_selection = [np.nonzero(gv0 == gv1)[0][0].item() for gv1 in gray_value1]
 
@@ -31,14 +32,7 @@
     # Initial values
     factor = torch.tensor(0.1 * (m.max() - m.min()), dtype=torch.float32, requires_grad=True)
     decay = torch.tensor(0.1 / len(m), dtype=torch.float32, requires_grad=True)
-<<<<<<< HEAD
-    t = np.cumsum(m)
-
-    def photobleaching_fit():
-        return factor * torch.exp(-decay * t)
-=======
     t = np.cumsum(torch.maximum(m,torch.tensor(0.0)))
->>>>>>> 0494f52f
 
     def take_diag(M):
         return M.reshape((measurements.shape[1], measurements.shape[0]))[:, sym_selection].diagonal()
@@ -63,11 +57,7 @@
             plt.clf()
             plt.subplot(1, 3, 1)
             plt.imshow(measurements_compensated, aspect='auto', interpolation='nearest')
-<<<<<<< HEAD
-            plt.title(f'Offset={factor.detach():.3f}, decay={decay.detach():.3g}')
-=======
             plt.title(f'Scale={factor.detach():.3f}, decay={decay.detach():.3g}')
->>>>>>> 0494f52f
 
             plt.subplot(1, 3, 2)
             plt.plot(take_diag(m).detach())
@@ -132,18 +122,6 @@
 
 
 def learn_field(
-<<<<<<< HEAD
-    gray_values0: np.array,
-    gray_values1: np.array,
-    measurements: np.array,
-    nonlinearity: float = 1.0,
-    iterations: int = 50,
-    do_plot: bool = False,
-    do_end_plot: bool = False,
-    plot_per_its: int = 10,
-    learning_rate: float = 0.1,
-) -> tuple[float, float, float, float, nd, nd, nd]:
-=======
         gray_values0: np.array,
         gray_values1: np.array,
         measurements: np.array,
@@ -154,8 +132,7 @@
         do_end_plot: bool = False,
         plot_per_its: int = 10,
         learning_rate: float = 0.1,
-    ) -> tuple[float, float, float, float, nd, nd]:
->>>>>>> 0494f52f
+    ) -> tuple[float, float, float, float, nd, nd, nd]:
     """
     Learn the field response from dual gray value measurements.
 
@@ -184,7 +161,6 @@
     decay, factor, received_energy = detrend(gray_values0, gray_values1, measurements, weights, do_plot)
 
     # Initial guess:
-    torch.manual_seed(42)
     E = torch.exp(2j * np.pi * torch.rand(256))                                     # Field response
     E.requires_grad_(True)
     a = torch.tensor(1.0, requires_grad=True, dtype=torch.complex64)           # Group A complex pre-factor
@@ -232,7 +208,7 @@
     phase *= np.sign(phase[-1] - phase[0])
     phase -= phase.mean()
 
-    if do_plot or do_end_plot:
+    if do_plot and do_end_plot:
         plt.figure(figsize=(14, 4.3))
         plt.subplots_adjust(left=0.05, right=0.98, bottom=0.15)
         plot_result_feedback_fit(measurements, predicted_signal, gray_values0, gray_values1, weights)
